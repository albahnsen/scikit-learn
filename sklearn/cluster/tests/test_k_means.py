--- conflicted
+++ resolved
@@ -342,12 +342,8 @@
                              mb_k_means.cluster_centers_,
                              mb_k_means.counts_,
                              np.zeros(X.shape[1], np.double),
-<<<<<<< HEAD
-                             False, random_reassign=True, random_state=42,
-=======
                              False, distances=np.zeros(n_clusters),
                              random_reassign=True, random_state=42,
->>>>>>> c9ba2c39
                              reassignment_ratio=1, verbose=True)
         finally:
             sys.stdout = old_stdout
@@ -369,12 +365,8 @@
                          mb_k_means.cluster_centers_,
                          mb_k_means.counts_,
                          np.zeros(X.shape[1], np.double),
-<<<<<<< HEAD
-                         False, random_reassign=True, random_state=42,
-=======
                          False, distances=np.zeros(n_clusters),
                          random_reassign=True, random_state=42,
->>>>>>> c9ba2c39
                          reassignment_ratio=1e-15)
 
 
