--- conflicted
+++ resolved
@@ -433,11 +433,7 @@
         Sets the verbosity amount
 
     normalize : boolean, optional, default False
-<<<<<<< HEAD
-        If True, the regressors X will be normalized before regression.
-=======
         If ``True``, the regressors X will be normalized before regression.
->>>>>>> c9ba2c39
 
     precompute : True | False | 'auto' | array-like
         Whether to use a precomputed Gram matrix to speed up
@@ -761,11 +757,7 @@
         (e.g. data is expected to be already centered).
     normalize : boolean, optional, default False
         If True, the regressors X will be normalized before regression.
-<<<<<<< HEAD
-    max_iter: integer, optional
-=======
     max_iter : integer, optional
->>>>>>> c9ba2c39
         Maximum number of iterations to perform.
     eps : float, optional
         The machine-precision regularization in the computation of the
